--- conflicted
+++ resolved
@@ -164,11 +164,7 @@
     _next(NULL),
     _jt(jt),
     _iterator(NULL),
-<<<<<<< HEAD
-    _lock(Mutex::tty - 1, "stack_watermark_lock", Mutex::_safepoint_check_never),
-=======
-    _lock(Mutex::stackwatermark, "StackWatermark_lock", true, Mutex::_safepoint_check_never),
->>>>>>> a033aa5a
+    _lock(Mutex::stackwatermark, "StackWatermark_lock", Mutex::_safepoint_check_never),
     _kind(kind),
     _linked_watermark(NULL) {
 }
