--- conflicted
+++ resolved
@@ -288,8 +288,7 @@
     R visitSince(SinceTree node, P p);
 
     /**
-<<<<<<< HEAD
-     * Visits a SnippetTree node.
+     * Visits a {@code SnippetTree} node.
      *
      * @param node the node being visited
      * @param p    a parameter value
@@ -304,10 +303,7 @@
     }
 
     /**
-     * Visits a StartElementTree node.
-=======
      * Visits a {@code StartElementTree} node.
->>>>>>> b7f75c0a
      * @param node the node being visited
      * @param p a parameter value
      * @return a result value
