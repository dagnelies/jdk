--- conflicted
+++ resolved
@@ -1519,11 +1519,7 @@
             Code.State stateTry = code.state.dup();
             genStat(body, env, CRT_BLOCK);
             if (startpc == code.curCP()) {
-<<<<<<< HEAD
-                // Put an nop into try block even if it is empty because we want
-=======
                 // Put a "nop" into try block even if it is empty because we want
->>>>>>> 710d6d22
                 // to generate exception table within code attribute.
                 code.emitop0(nop);
             }
